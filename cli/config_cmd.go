package cli

import (
	"encoding/json"
	"fmt"
	"io"
	"log"
	"os"
	"path/filepath"
	"sort"

	"sourcegraph.com/sourcegraph/go-flags"

	"sourcegraph.com/sourcegraph/rwvfs"
	"sourcegraph.com/sourcegraph/srclib/buildstore"
	"sourcegraph.com/sourcegraph/srclib/config"
	"sourcegraph.com/sourcegraph/srclib/graph2"
	"sourcegraph.com/sourcegraph/srclib/plan"
	"sourcegraph.com/sourcegraph/srclib/scan"
	"sourcegraph.com/sourcegraph/srclib/toolchain"

	"sourcegraph.com/sourcegraph/srclib/unit"
)

func init() {
	cliInit = append(cliInit, func(cli *flags.Command) {
		c, err := cli.AddCommand("config",
			"reads & scans for project configuration",
			`Produces a configuration file suitable for building the repository or directory tree rooted at DIR (or the current directory if not specified).

The steps are:

1. Read user srclib config (SRCLIBPATH/.srclibconfig), if present.

2. Read configuration from the current directory's Srcfile (if present).

3. Scan for source units in the directory tree rooted at the current directory (or the root of the repository containing the current directory), using the scanners specified in either the user srclib config or the Srcfile (or otherwise the defaults).
`,
			&configCmd,
		)
		if err != nil {
			log.Fatal(err)
		}
		c.Aliases = []string{"c"}

<<<<<<< HEAD
	c2, err := CLI.AddCommand("config2",
		"reads & scans for project configuration",
		`Produces a configuration file suitable for building the repository or directory tree rooted at DIR (or the current directory if not specified).

The steps are:

1. Read user srclib config (SRCLIBPATH/.srclibconfig), if present.

2. Read configuration from the current directory's Srcfile (if present).

3. Scan for source units in the directory tree rooted at the current directory (or the root of the repository containing the current directory), using the scanners specified in either the user srclib config or the Srcfile (or otherwise the defaults).
`,
		&configCmd2,
	)
	if err != nil {
		log.Fatal(err)
	}
	c2.Aliases = []string{"c2"}
=======
		SetDefaultRepoOpt(c)
		setDefaultRepoSubdirOpt(c)
	})
>>>>>>> cfd1f881
}

// getInitialConfig gets the initial config (i.e., the config that comes solely
// from the Srcfile, if any, and the external user config, before running the
// scanners).
func getInitialConfig(dir string) (*config.Repository, error) {
	r, err := OpenRepo(dir)
	if err != nil {
		return nil, err
	}

	cfg, err := config.ReadRepository(r.RootDir)
	if err != nil {
		return nil, fmt.Errorf("failed to read repository at %s: %s", r.RootDir, err)
	}

	if cfg.Scanners == nil {
		x, err := config.SrclibPathConfig()
		if err != nil {
			return nil, err
		}
		cfg.Scanners = x.Scanners
	}

	return cfg, nil
}

type ConfigCmd2 struct {
	Args struct {
		Dir Directory `name:"DIR" default:"." description:"root directory of tree to configure"`
	} `positional-args:"yes"`

	Quiet bool `short:"q" long:"quiet" description:"silence all output"`
}

var configCmd2 ConfigCmd2

func (c *ConfigCmd2) Execute(args []string) error {
	// TODO: use Srcfile 2.0, scan units into that config
	cfg, err := getInitialConfig(c.Args.Dir.String())
	if err != nil {
		return err
	}

	scanners := make([][]string, len(cfg.Scanners))
	for i, scannerRef := range cfg.Scanners {
		cmdName, err := toolchain.Command(scannerRef.Toolchain)
		if err != nil {
			return err
		}
		scanners[i] = []string{cmdName, scannerRef.Subcmd}
	}
	units, err := scan.ScanMulti2(scanners, scan.Options{Quiet: c.Quiet}, nil)

	localRepo, err := OpenRepo(c.Args.Dir.String())
	if err != nil {
		return fmt.Errorf("failed to open repo: %s", err)
	}
	buildStore, err := buildstore.LocalRepo(localRepo.RootDir)
	if err != nil {
		return err
	}
	commitFS := buildStore.Commit(localRepo.CommitID)

	// Write source units to build cache.
	if err := rwvfs.MkdirAll(commitFS, "."); err != nil {
		return err
	}
	for _, u := range units {
		unitFile := plan.SourceUnitDataFilename2(graph2.Unit{}, u)
		if err := rwvfs.MkdirAll(commitFS, filepath.Dir(unitFile)); err != nil {
			return err
		}
		f, err := commitFS.Create(unitFile)
		if err != nil {
			return err
		}
		defer func(f io.WriteCloser) {
			if err := f.Close(); err != nil {
				log.Fatal(err)
			}
		}(f)
		if err := json.NewEncoder(f).Encode(u); err != nil {
			return err
		}
	}

	// TODO: print out all the other stuff

	return nil
}

type ConfigCmd struct {
	Output struct {
		Output string `short:"o" long:"output" description:"output format" default:"text" value-name:"text|json"`
	} `group:"output"`

	Args struct {
		Dir Directory `name:"DIR" default:"." description:"root directory of tree to configure"`
	} `positional-args:"yes"`

	Quiet bool `short:"q" long:"quiet" description:"silence all output"`

	w io.Writer // output stream to print to (defaults to os.Stdout)
}

var configCmd ConfigCmd

func (c *ConfigCmd) Execute(args []string) error {
	if c.w == nil {
		c.w = os.Stdout
	}
	if c.Quiet {
		c.w = nopWriteCloser{}
	}

	cfg, err := getInitialConfig(c.Args.Dir.String())
	if err != nil {
		return err
	}

	if err := scanUnitsIntoConfig(cfg, c.Quiet); err != nil {
		return fmt.Errorf("failed to scan for source units: %s", err)
	}

	localRepo, err := OpenRepo(c.Args.Dir.String())
	if err != nil {
		return fmt.Errorf("failed to open repo: %s", err)
	}
	buildStore, err := buildstore.LocalRepo(localRepo.RootDir)
	if err != nil {
		return err
	}
	commitFS := buildStore.Commit(localRepo.CommitID)

	// Write source units to build cache.
	if err := rwvfs.MkdirAll(commitFS, "."); err != nil {
		return err
	}
	for _, u := range cfg.SourceUnits {
		unitFile := plan.SourceUnitDataFilename(unit.SourceUnit{}, u)
		if err := rwvfs.MkdirAll(commitFS, filepath.Dir(unitFile)); err != nil {
			return err
		}
		f, err := commitFS.Create(unitFile)
		if err != nil {
			return err
		}
		defer func(f io.WriteCloser) {
			if err := f.Close(); err != nil {
				log.Fatal(err)
			}
		}(f)
		if err := json.NewEncoder(f).Encode(u); err != nil {
			return err
		}
	}

	if c.Output.Output == "json" {
		PrintJSON(cfg, "")
	} else {
		fmt.Fprintf(c.w, "SCANNERS (%d)\n", len(cfg.Scanners))
		for _, s := range cfg.Scanners {
			fmt.Fprintf(c.w, " - %s\n", s)
		}
		fmt.Fprintln(c.w)

		fmt.Fprintf(c.w, "SOURCE UNITS (%d)\n", len(cfg.SourceUnits))
		for _, u := range cfg.SourceUnits {
			fmt.Fprintf(c.w, " - %s: %s\n", u.Type, u.Name)
		}
		fmt.Fprintln(c.w)

		fmt.Fprintf(c.w, "CONFIG PROPERTIES (%d)\n", len(cfg.Config))
		for _, kv := range sortedMap(cfg.Config) {
			fmt.Fprintf(c.w, " - %s: %s\n", kv[0], kv[1])
		}
	}

	return nil
}

func sortedMap(m map[string]interface{}) [][2]interface{} {
	keys := make([]string, len(m))
	i := 0
	for k := range m {
		keys[i] = k
		i++
	}
	sort.Strings(keys)

	sorted := make([][2]interface{}, len(keys))
	for i, k := range keys {
		sorted[i] = [2]interface{}{k, m[k]}
	}
	return sorted
}<|MERGE_RESOLUTION|>--- conflicted
+++ resolved
@@ -43,10 +43,9 @@
 		}
 		c.Aliases = []string{"c"}
 
-<<<<<<< HEAD
-	c2, err := CLI.AddCommand("config2",
-		"reads & scans for project configuration",
-		`Produces a configuration file suitable for building the repository or directory tree rooted at DIR (or the current directory if not specified).
+		c2, err := cli.AddCommand("config2",
+			"reads & scans for project configuration",
+			`Produces a configuration file suitable for building the repository or directory tree rooted at DIR (or the current directory if not specified).
 
 The steps are:
 
@@ -56,17 +55,13 @@
 
 3. Scan for source units in the directory tree rooted at the current directory (or the root of the repository containing the current directory), using the scanners specified in either the user srclib config or the Srcfile (or otherwise the defaults).
 `,
-		&configCmd2,
-	)
-	if err != nil {
-		log.Fatal(err)
-	}
-	c2.Aliases = []string{"c2"}
-=======
-		SetDefaultRepoOpt(c)
-		setDefaultRepoSubdirOpt(c)
+			&configCmd2,
+		)
+		if err != nil {
+			log.Fatal(err)
+		}
+		c2.Aliases = []string{"c2"}
 	})
->>>>>>> cfd1f881
 }
 
 // getInitialConfig gets the initial config (i.e., the config that comes solely
