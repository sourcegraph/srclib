package cli

import (
	"errors"
	"io"
	"log"
	"os"
	"path/filepath"
<<<<<<< HEAD
=======
	"runtime"
	"strings"
>>>>>>> e078d2d3

	"github.com/alexsaveliev/go-colorable-wrapper"
	"sourcegraph.com/sourcegraph/go-flags"

	"sourcegraph.com/sourcegraph/makex"
	"sourcegraph.com/sourcegraph/srclib"
	"sourcegraph.com/sourcegraph/srclib/buildstore"
	"sourcegraph.com/sourcegraph/srclib/config"
	"sourcegraph.com/sourcegraph/srclib/plan"
)

func init() {
	cliInit = append(cliInit, func(cli *flags.Command) {
		_, err := cli.AddCommand("make",
			"plans and executes plan",
			`Generates a plan (in Makefile form, in memory) for analyzing the tree and executes the plan. `,
			&makeCmd,
		)
		if err != nil {
			log.Fatal(err)
		}
	})
}

type MakeCmd struct {
	Quiet  bool `short:"q" long:"quiet" description:"silence all output"`
	DryRun bool `short:"n" long:"dry-run" description:"print what would be done and exit"`

	Parallel int `short:"j" long:"jobs" description:"allow N parallel jobs" value-name:"N" default-mask:"GOMAXPROCS"`

	Dir Directory `short:"C" long:"directory" description:"change to DIR before doing anything" value-name:"DIR"`

	Args struct {
		Goals []string `name:"GOALS..." description:"Makefile targets to build (default: all)"`
	} `positional-args:"yes"`
}

var makeCmd MakeCmd

func (c *MakeCmd) Execute(args []string) error {
	if c.Parallel == 0 {
		c.Parallel = runtime.GOMAXPROCS(0)
	}
	if c.Parallel <= 0 {
		return errors.New("-j/--jobs (parallelism) must be > 0")
	}

	if c.Dir != "" {
		if err := os.Chdir(c.Dir.String()); err != nil {
			return err
		}
	}

	mf, err := CreateMakefile()
	if err != nil {
		return err
	}

	goals := c.Args.Goals
	if len(goals) == 0 {
		if defaultRule := mf.DefaultRule(); defaultRule != nil {
			goals = []string{defaultRule.Target()}
		}
	}

	mkConf := &makex.Default
	mkConf.ParallelJobs = c.Parallel
	mk := mkConf.NewMaker(mf, goals...)
	mk.Verbose = GlobalOpt.Verbose

	if c.Quiet {
		mk.RuleOutput = func(r makex.Rule) (out io.WriteCloser, err io.WriteCloser, logger *log.Logger) {
			return nopWriteCloser{}, nopWriteCloser{},
				log.New(nopWriteCloser{}, "", 0)
		}
	}

	if c.DryRun {
		return mk.DryRun(os.Stdout)
	}
	err = mk.Run()
	switch {
	case c.Quiet:
		// Skip output
	case err == nil:
		colorable.Println(colorable.Green("MAKE SUCCESS"))
	case err != nil:
		colorable.Println(colorable.DarkRed("MAKE FAILURE"))
	}
	return err
}

// CreateMakefile creates a Makefile to build a tree. The cwd should
// be the root of the tree you want to make (due to some probably
// unnecessary assumptions that CreateMaker makes).
func CreateMakefile() (*makex.Makefile, error) {
	localRepo, err := OpenRepo(".")
	if err != nil {
		return nil, err
	}
	buildStore, err := buildstore.LocalRepo(localRepo.RootDir)
	if err != nil {
		return nil, err
	}

	treeConfig, err := config.ReadCached(buildStore.Commit(localRepo.CommitID))
	if err != nil {
		return nil, err
	}
	if len(treeConfig.SourceUnits) == 0 {
		log.Printf("No source unit files found. Did you mean to run `%s config`? (This is not an error; it just means that srclib didn't find anything to build or analyze here.)", srclib.CommandName)
	}

	// TODO(sqs): buildDataDir is hardcoded.
	buildDataDir := filepath.Join(buildstore.BuildDataDirName, localRepo.CommitID)
	mf, err := plan.CreateMakefile(buildDataDir, buildStore, localRepo.VCSType, treeConfig)
	if err != nil {
		return nil, err
	}
	return mf, nil
}<|MERGE_RESOLUTION|>--- conflicted
+++ resolved
@@ -6,11 +6,7 @@
 	"log"
 	"os"
 	"path/filepath"
-<<<<<<< HEAD
-=======
 	"runtime"
-	"strings"
->>>>>>> e078d2d3
 
 	"github.com/alexsaveliev/go-colorable-wrapper"
 	"sourcegraph.com/sourcegraph/go-flags"
