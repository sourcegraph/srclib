package cli

import (
	"log"
	"path/filepath"

	"strings"

	"github.com/alexsaveliev/go-colorable-wrapper"
	"sourcegraph.com/sourcegraph/go-flags"

	"sourcegraph.com/sourcegraph/srclib/config"
	"sourcegraph.com/sourcegraph/srclib/scan"
	"sourcegraph.com/sourcegraph/srclib/toolchain"
	"sourcegraph.com/sourcegraph/srclib/unit"
)

func init() {
<<<<<<< HEAD
	_, err := CLI.AddCommand("units",
		"lists source units",
		`Lists source units in the repository or directory tree rooted at DIR (or the current directory if DIR is not specified).`,
		&unitsCmd,
	)
	if err != nil {
		log.Fatal(err)
	}
=======
	cliInit = append(cliInit, func(cli *flags.Command) {
		c, err := cli.AddCommand("units",
			"lists source units",
			`Lists source units in the repository or directory tree rooted at DIR (or the current directory if DIR is not specified).`,
			&unitsCmd,
		)
		if err != nil {
			log.Fatal(err)
		}

		SetDefaultRepoOpt(c)
		setDefaultRepoSubdirOpt(c)
	})
>>>>>>> cfd1f881
}

// scanUnitsIntoConfig uses cfg to scan for source units. It modifies
// cfg.SourceUnits, merging the scanned source units with those already present
// in cfg.
func scanUnitsIntoConfig(cfg *config.Repository, quiet bool) error {
	scanners := make([][]string, len(cfg.Scanners))
	for i, scannerRef := range cfg.Scanners {
		cmdName, err := toolchain.Command(scannerRef.Toolchain)
		if err != nil {
			return err
		}
		scanners[i] = []string{cmdName, scannerRef.Subcmd}
	}

	units, err := scan.ScanMulti(scanners, scan.Options{Quiet: quiet}, cfg.Config)
	if err != nil {
		return err
	}

	// Merge the repo/tree config with each source unit's config.
	if cfg.Config == nil {
		cfg.Config = map[string]interface{}{}
	}
	for _, u := range units {
		for k, v := range cfg.Config {
			if uv, present := u.Config[k]; present {
				log.Printf("Both the scanned source unit %q and the Srcfile specify a Config key %q. Using the value from the scanned source unit (%+v).", u.ID(), k, uv)
			} else {
				if u.Config == nil {
					u.Config = map[string]interface{}{}
				}
				u.Config[k] = v
			}
		}
	}

	// collect manually specified source units by ID
	manualUnits := make(map[unit.ID]*unit.SourceUnit, len(cfg.SourceUnits))
	for _, u := range cfg.SourceUnits {
		manualUnits[u.ID()] = u

		xf, err := unit.ExpandPaths(".", u.Files)
		if err != nil {
			return err
		}
		u.Files = xf
	}

	for _, u := range units {
		if mu, present := manualUnits[u.ID()]; present {
			log.Printf("Found manually specified source unit %q with same ID as scanned source unit. Using manually specified unit, ignoring scanned source unit.", mu.ID())
			continue
		}

		unitDir := u.Dir
		if unitDir == "" && len(u.Files) > 0 {
			// in case the unit doesn't specify a Dir, obtain it from the first file
			unitDir = filepath.Dir(u.Files[0])
		}

		// heed SkipDirs
		if pathHasAnyPrefix(unitDir, cfg.SkipDirs) {
			continue
		}

		skip := false
		for _, skipUnit := range cfg.SkipUnits {
			if u.Name == skipUnit.Name && u.Type == skipUnit.Type {
				skip = true
				break
			}
		}
		if skip {
			continue
		}

		cfg.SourceUnits = append(cfg.SourceUnits, u)
	}

	return nil
}

type UnitsCmd struct {
	Output struct {
		Output string `short:"o" long:"output" description:"output format" default:"text" value-name:"text|json"`
	} `group:"output"`

	Args struct {
		Dir Directory `name:"DIR" default:"." description:"root directory of tree to list units in"`
	} `positional-args:"yes"`
}

var unitsCmd UnitsCmd

func (c *UnitsCmd) Execute(args []string) error {
	cfg, err := getInitialConfig(c.Args.Dir.String())
	if err != nil {
		return err
	}

	if err := scanUnitsIntoConfig(cfg, false); err != nil {
		return err
	}

	if c.Output.Output == "json" {
		PrintJSON(cfg.SourceUnits, "")
	} else {
		for _, u := range cfg.SourceUnits {
			colorable.Printf("%-50s  %s\n", u.Name, u.Type)
		}
	}

	return nil
}

func pathHasAnyPrefix(path string, prefixes []string) bool {
	for _, prefix := range prefixes {
		if pathHasPrefix(path, prefix) {
			return true
		}
	}
	return false
}

func pathHasPrefix(path, prefix string) bool {
	path = filepath.Clean(path)
	prefix = filepath.Clean(prefix)
	return prefix == "." || path == prefix || strings.HasPrefix(path, prefix+string(filepath.Separator))
}<|MERGE_RESOLUTION|>--- conflicted
+++ resolved
@@ -16,18 +16,8 @@
 )
 
 func init() {
-<<<<<<< HEAD
-	_, err := CLI.AddCommand("units",
-		"lists source units",
-		`Lists source units in the repository or directory tree rooted at DIR (or the current directory if DIR is not specified).`,
-		&unitsCmd,
-	)
-	if err != nil {
-		log.Fatal(err)
-	}
-=======
 	cliInit = append(cliInit, func(cli *flags.Command) {
-		c, err := cli.AddCommand("units",
+		_, err := cli.AddCommand("units",
 			"lists source units",
 			`Lists source units in the repository or directory tree rooted at DIR (or the current directory if DIR is not specified).`,
 			&unitsCmd,
@@ -35,11 +25,7 @@
 		if err != nil {
 			log.Fatal(err)
 		}
-
-		SetDefaultRepoOpt(c)
-		setDefaultRepoSubdirOpt(c)
 	})
->>>>>>> cfd1f881
 }
 
 // scanUnitsIntoConfig uses cfg to scan for source units. It modifies
