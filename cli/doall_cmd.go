--- conflicted
+++ resolved
@@ -3,30 +3,14 @@
 import (
 	"log"
 	"os"
-<<<<<<< HEAD
-)
-
-func init() {
-	// TODO(sqs): "do-all" is a stupid name
-	_, err := CLI.AddCommand("do-all",
-		"fully process (config, plan, execute, and import)",
-		`Fully processes a tree: configures it, plans the execution, executes all analysis steps, and imports the data.`,
-		&doAllCmd,
-	)
-	if err != nil {
-		log.Fatal(err)
-	}
-=======
 
 	"sourcegraph.com/sourcegraph/go-flags"
-
-	"sourcegraph.com/sourcegraph/srclib/config"
 )
 
 func init() {
 	cliInit = append(cliInit, func(cli *flags.Command) {
 		// TODO(sqs): "do-all" is a stupid name
-		c, err := cli.AddCommand("do-all",
+		_, err := cli.AddCommand("do-all",
 			"fully process (config, plan, execute, and import)",
 			`Fully processes a tree: configures it, plans the execution, executes all analysis steps, and imports the data.`,
 			&doAllCmd,
@@ -34,11 +18,7 @@
 		if err != nil {
 			log.Fatal(err)
 		}
-
-		SetDefaultRepoOpt(c)
-		setDefaultRepoSubdirOpt(c)
 	})
->>>>>>> cfd1f881
 }
 
 type DoAllCmd struct {
