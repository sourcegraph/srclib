--- conflicted
+++ resolved
@@ -50,11 +50,7 @@
 unit (using the build cache, if present) and generates rules for each of the
 predefined operations (currently depresolve and graph).
 
-<<<<<<< HEAD
-You can view the Makefile by running `src makefile`.
-=======
-You can view the Makefile by running `srclib make --print`.
->>>>>>> be611112
+You can view the Makefile by running `src srclib makefile`.
 
 To determine which tool to use for an operation on a source unit, it first
 checks whether the Srcfile specifies a tool to use. If not, it takes the first
