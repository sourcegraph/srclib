package toolchain

import (
	"fmt"
	"os"
	"path/filepath"

	"sourcegraph.com/sourcegraph/srclib"
)

type AddOpt struct {
	// Force add a toolchain, overwriting any existing toolchains.
	Force bool
}

// Add creates a symlink in the SRCLIBPATH so that the toolchain in dir is
// available at the toolchainPath.
func Add(dir, toolchainPath string, opt *AddOpt) error {
	if opt == nil {
		opt = &AddOpt{}
	}
	if !opt.Force {
		if _, err := Lookup(toolchainPath); err == nil {
			return fmt.Errorf("a toolchain already exists at toolchain path %q", toolchainPath)
		} else if !os.IsNotExist(err) {
			return err
		}
	}

	absDir, err := filepath.Abs(dir)
	if err != nil {
		return err
	}

<<<<<<< HEAD
	srclibpathEntry := filepath.SplitList(srclib.Path)[0]
	targetDir := filepath.Join(srclibpathEntry, toolchainPath)
=======
	targetDir := filepath.Join(srclib.PathEntries()[0], toolchainPath)
>>>>>>> be611112

	if err := os.MkdirAll(filepath.Dir(targetDir), 0700); err != nil {
		return err
	}

	if !opt.Force {
		return os.Symlink(absDir, targetDir)
	}
	// Force install the toolchain by removing the directory if
	// the symlink fails, and then try the symlink again.
	if err := os.Symlink(absDir, targetDir); err != nil {
		if err := os.RemoveAll(targetDir); err != nil {
			return err
		}
		return os.Symlink(absDir, targetDir)
	}
	return nil
}<|MERGE_RESOLUTION|>--- conflicted
+++ resolved
@@ -32,12 +32,7 @@
 		return err
 	}
 
-<<<<<<< HEAD
-	srclibpathEntry := filepath.SplitList(srclib.Path)[0]
-	targetDir := filepath.Join(srclibpathEntry, toolchainPath)
-=======
 	targetDir := filepath.Join(srclib.PathEntries()[0], toolchainPath)
->>>>>>> be611112
 
 	if err := os.MkdirAll(filepath.Dir(targetDir), 0700); err != nil {
 		return err
