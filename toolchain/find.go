package toolchain

import (
	"errors"
	"fmt"
	"os"
	"path/filepath"
	"runtime"
	"sort"

	"github.com/kr/fs"
	"sourcegraph.com/sourcegraph/srclib"
)

// Lookup finds a toolchain by path in the SRCLIBPATH. For each DIR in
// SRCLIBPATH, it checks for the existence of DIR/PATH/Srclibtoolchain.
func Lookup(path string) (*Info, error) {
	if NoToolchains {
		return nil, nil
	}

	path = filepath.Clean(path)

	dir, err := Dir(path)
	if err != nil {
		return nil, err
	}

<<<<<<< HEAD
	// Ensure it exists.
	fi, err := os.Stat(dir)
	if err != nil {
		return nil, err
	}
	if !fi.Mode().IsDir() {
		return nil, &os.PathError{Op: "toolchain.Lookup", Path: dir, Err: errors.New("not a directory")}
	}

	return newInfo(path, dir, ConfigFilename)
}

func lookupToolchain(toolchainPath string) (string, error) {
	matches, err := lookInPaths(filepath.Join(toolchainPath, ConfigFilename), srclib.Path)
	if err != nil {
		return "", err
=======
	if len(matches) == 0 {
		return nil, &os.PathError{Op: "toolchain.Lookup", Path: path, Err: os.ErrNotExist}
>>>>>>> fafb5e2a
	}
	if len(matches) > 1 {
		return "", fmt.Errorf("shadowed toolchain path %q (toolchains: %v)", toolchainPath, matches)
	}
	if len(matches) == 0 {
		return "", &os.PathError{Op: "lookupToolchain", Path: toolchainPath, Err: os.ErrNotExist}
	}
	return filepath.Dir(matches[0]), nil
}

// List finds all toolchains in the SRCLIBPATH.
//
// List does not find nested toolchains; i.e., if DIR is a toolchain
// dir (with a DIR/Srclibtoolchain file), then none of DIR's
// subdirectories are searched for toolchains.
func List() ([]*Info, error) {
	if NoToolchains {
		return nil, nil
	}

	var found []*Info
	seen := map[string]string{}

<<<<<<< HEAD
	dirs := srclib.PathEntries()
=======
	dirs := filepath.SplitList(srclib.Path)
>>>>>>> fafb5e2a

	// maps symlinked trees to their original path
	origDirs := map[string]string{}

	for i := 0; i < len(dirs); i++ {
		dir := dirs[i]
		if dir == "" {
			dir = "."
		}
		w := fs.Walk(dir)
		for w.Step() {
			if w.Err() != nil {
				return nil, w.Err()
			}
			fi := w.Stat()
			name := fi.Name()
			path := w.Path()
			if path != dir && (name[0] == '.' || name[0] == '_') {
				w.SkipDir()
			} else if fi.Mode()&os.ModeSymlink != 0 {
				// Check if symlink points to a directory.
				if sfi, err := os.Stat(path); err == nil {
					if !sfi.IsDir() {
						continue
					}
				} else if os.IsNotExist(err) {
					continue
				} else {
					return nil, err
				}

				// traverse symlinks but refer to symlinked trees' toolchains using
				// the path to them through the original entry in SRCLIBPATH
				dirs = append(dirs, path+string(filepath.Separator))
				origDirs[path+string(filepath.Separator)] = dir
			} else if fi.Mode().IsDir() {
				// Check for Srclibtoolchain file in this dir.

				if _, err := os.Stat(filepath.Join(path, ConfigFilename)); os.IsNotExist(err) {
					continue
				} else if err != nil {
					return nil, err
				}

				// Found a Srclibtoolchain file.
				path = filepath.Clean(path)

				var base string
				if orig, present := origDirs[dir]; present {
					base = orig
				} else {
					base = dir
				}

				toolchainPath, _ := filepath.Rel(base, path)

				if otherDir, seen := seen[toolchainPath]; seen {
					return nil, fmt.Errorf("saw 2 toolchains at path %s in dirs %s and %s", toolchainPath, otherDir, path)
				}
				seen[toolchainPath] = path

				info, err := newInfo(toolchainPath, path, ConfigFilename)
				if err != nil {
					return nil, err
				}
				found = append(found, info)

				// Disallow nested toolchains to speed up List. This
				// means that if DIR/Srclibtoolchain exists, no other
				// Srclibtoolchain files underneath DIR will be read.
				w.SkipDir()
			}
		}
	}
	return found, nil
}

func newInfo(toolchainPath, dir, configFile string) (*Info, error) {
	dockerfile := "Dockerfile"
	if _, err := os.Stat(filepath.Join(dir, dockerfile)); os.IsNotExist(err) {
		dockerfile = ""
	} else if err != nil {
		return nil, err
	}

	prog := filepath.Join(".bin", filepath.Base(toolchainPath))

	if runtime.GOOS == "windows" {
		prog += ".exe"
	}

	if fi, err := os.Stat(filepath.Join(dir, prog)); os.IsNotExist(err) {
		prog = ""
	} else if err != nil {
		return nil, err
	} else if runtime.GOOS != "windows" && !(fi.Mode().Perm()&0111 > 0) {
		return nil, fmt.Errorf("installed toolchain program %q is not executable (+x)", prog)
	}

	return &Info{
		Path:       toolchainPath,
		Dir:        dir,
		ConfigFile: configFile,
		Program:    prog,
		Dockerfile: dockerfile,
	}, nil
}

// lookInPaths returns all files in paths (a colon-separated list of
// directories) matching the glob pattern.
func lookInPaths(pattern string, paths string) ([]string, error) {
	var found []string
	seen := map[string]struct{}{}
	for _, dir := range filepath.SplitList(paths) {
		if dir == "" {
			dir = "."
		}
		matches, err := filepath.Glob(filepath.Join(dir, pattern))
		if err != nil {
			return nil, err
		}
		for _, m := range matches {
			if _, seen := seen[m]; seen {
				continue
			}
			seen[m] = struct{}{}
			found = append(found, m)
		}
	}
	sort.Strings(found)
	return found, nil
}<|MERGE_RESOLUTION|>--- conflicted
+++ resolved
@@ -26,7 +26,6 @@
 		return nil, err
 	}
 
-<<<<<<< HEAD
 	// Ensure it exists.
 	fi, err := os.Stat(dir)
 	if err != nil {
@@ -43,10 +42,6 @@
 	matches, err := lookInPaths(filepath.Join(toolchainPath, ConfigFilename), srclib.Path)
 	if err != nil {
 		return "", err
-=======
-	if len(matches) == 0 {
-		return nil, &os.PathError{Op: "toolchain.Lookup", Path: path, Err: os.ErrNotExist}
->>>>>>> fafb5e2a
 	}
 	if len(matches) > 1 {
 		return "", fmt.Errorf("shadowed toolchain path %q (toolchains: %v)", toolchainPath, matches)
@@ -70,11 +65,7 @@
 	var found []*Info
 	seen := map[string]string{}
 
-<<<<<<< HEAD
-	dirs := srclib.PathEntries()
-=======
 	dirs := filepath.SplitList(srclib.Path)
->>>>>>> fafb5e2a
 
 	// maps symlinked trees to their original path
 	origDirs := map[string]string{}
