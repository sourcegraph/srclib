--- conflicted
+++ resolved
@@ -42,19 +42,11 @@
 	want := `
 all: testdata` + sep + `n` + sep + `t.graph.json testdata` + sep + `n` + sep + `t.depresolve.json
 
-<<<<<<< HEAD
 testdata` + sep + `n` + sep + `t.graph.json: testdata` + sep + `n` + sep + `t.unit.json f
-	src tool  "tc" "t" < $< | src internal normalize-graph-data --unit-type "t" --dir . 1> $@
+	srclib tool  "tc" "t" < $< | srclib internal normalize-graph-data --unit-type "t" --dir . 1> $@
 
 testdata` + sep + `n` + sep + `t.depresolve.json: testdata` + sep + `n` + sep + `t.unit.json
-	src tool  "tc" "t" < $^ 1> $@
-=======
-testdata/n/t.graph.json: testdata/n/t.unit.json f
-	srclib tool  "tc" "t" < $< | srclib internal normalize-graph-data --unit-type "t" --dir . 1> $@
-
-testdata/n/t.depresolve.json: testdata/n/t.unit.json
 	srclib tool  "tc" "t" < $^ 1> $@
->>>>>>> be611112
 
 .DELETE_ON_ERROR:
 `
