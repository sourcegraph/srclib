--- conflicted
+++ resolved
@@ -8,31 +8,7 @@
   - export TRAVIS_BUILD_DIR=$HOME/gopath/src/sourcegraph.com/sourcegraph/srclib
   - export PATH=$PATH:$HOME/gopath/bin
   - export GOBIN=$HOME/gopath/bin
-<<<<<<< HEAD
-  - sudo pip install virtualenv
-  # ruby 2.2.2
-  - gpg --keyserver hkp://keys.gnupg.net --recv-keys 409B6B1796C275462A1703113804BB82D39DC0E3
-  - curl -sSL https://get.rvm.io | bash -s stable --ruby
-  - rvm reload
-  - rvm install ruby-2.2.2
-  - rvm use 2.2.2
-  # (alexsaveliev) the block below provides a workaround for https://github.com/tools/godep/issues/359
-  # We'll use specific godep version (34)
-  - cd $HOME
-  - rm -rf godep 
-  - git clone https://github.com/tools/godep
-  - cd godep 
-  - git checkout f5c4068a0cbc1fa8a4f101da43b1049b930918a4
-  - git reset --hard
-  - go get -d -v ./...
-  - go build ./...
-  - cd $TRAVIS_BUILD_DIR
-  # TODO (alexsaveliev) Replace block above with the block below when 
-  # https://github.com/tools/godep/issues/359 will be fixed
-  #- go get github.com/tools/godep
-=======
   - go get github.com/tools/godep
->>>>>>> 68b17e26
 
 install:
   - go get -d -v ./...
