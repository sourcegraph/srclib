--- conflicted
+++ resolved
@@ -50,9 +50,5 @@
 
     // Data contains arbitrary JSON data that is specific to this
     // annotation type (e.g., the link URL for Link annotations).
-<<<<<<< HEAD
-    bytes Data = 9 [(gogoproto.customtype) = "sourcegraph.com/sqs/pbtypes.RawMessage", (gogoproto.jsontag) = "Data,omitempty"];
-=======
     bytes Data = 9 [(gogoproto.casttype) = "sourcegraph.com/sqs/pbtypes.RawMessage", (gogoproto.jsontag) = "Data,omitempty"];
->>>>>>> fb108edd
 };